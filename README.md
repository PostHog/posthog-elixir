# PostHog Elixir SDK

[![Hex.pm](https://img.shields.io/hexpm/v/posthog.svg)](https://hex.pm/packages/posthog)
[![Documentation](https://img.shields.io/badge/documentation-gray)](https://hexdocs.pm/posthog)

A powerful Elixir SDK for [PostHog](https://posthog.com)

## Features

- Analytics and Feature Flags support
- Error tracking support
- Powerful process-based context propagation
- Asynchronous event sending with built-in batching
- Overridable HTTP client
- Support for multiple PostHog projects

## Getting Started

Add `PostHog` to your dependencies:

```elixir
def deps do
  [
    {:posthog, "~> 2.0"}
  ]
end
```

Configure the `PostHog` application environment:

```elixir
config :posthog,
<<<<<<< HEAD
  enable: true,
  enable_error_tracking: true,
  public_url: "https://us.i.posthog.com",
  api_key: "phc_my_api_key",
  in_app_otp_apps: [:my_app]
=======
  json_library: Jason,   # Default JSON parser (optional)
  enabled_capture: true, # Whether to enable PostHog tracking (optional, defaults to true)
  http_client: Posthog.HTTPClient.Hackney,  # Default HTTP client (optional)
  http_client_opts: [    # HTTP client options (optional)
    timeout: 5_000,      # Request timeout in milliseconds (default: 5_000)
    retries: 3,          # Number of retries on failure (default: 3)
    retry_delay: 1_000   # Delay between retries in milliseconds (default: 1_000)
  ]
```

### HTTP Client Configuration

The library uses Hackney as the default HTTP client, but you can configure its behavior or even swap it for a different implementation by simply implementing the `Posthog.HTTPClient` behavior:

```elixir
# config/config.exs
config :posthog,
  # Use a different HTTP client implementation
  http_client: MyCustomHTTPClient,

  # Configure HTTP client options
  http_client_opts: [
    timeout: 10_000,   # 10 seconds timeout
    retries: 5,        # 5 retries
    retry_delay: 2_000 # 2 seconds between retries
  ]
>>>>>>> 44b47bf7
```

For test environment, you want to enable test_mode:

```elixir
config :posthog,
  test_mode: true
```

Optionally, enable [Plug integration](`PostHog.Integrations.Plug`).

You're all set! 🎉 For more information on configuration, check the `PostHog.Config` module
documentation and the [advanced configuration guide](advanced-configuration.md).

## Capturing Events

To capture an event, use `PostHog.capture/2`:

```elixir
iex> PostHog.capture("user_signed_up", %{distinct_id: "distinct_id_of_the_user"})
```

You can pass additional properties in the last argument:

```elixir
iex> PostHog.capture("user_signed_up", %{
  distinct_id: "distinct_id_of_the_user",
  login_type: "email",
  is_free_trial: true
})
```

## Special Events

`PostHog.capture/2` is very powerful and allows you to send events that have
special meaning. For example:

### Create Alias

```elixir
iex> PostHog.capture("$create_alias", %{distinct_id: "frontend_id", alias: "backend_id"})
```

### Group Analytics

```elixir
iex> PostHog.capture("$groupidentify", %{
  distinct_id: "static_string_used_for_all_group_events",
  "$group_type": "company",
  "$group_key": "company_id_in_your_db"
})
```

<<<<<<< HEAD
## Context
=======
### Setting person properties

Setting person properties in our Elixir SDK is slightly more complicated than it is in other SDKs because we don't support auxiliary/conveniency methods yet. You can, however, achieve the same behavior by triggering a `$set` event manually

```elixir
Posthog.capture(
  "$set",
  "user_123",
  %{ "$set": %{ firstName: "Max", lastName: "The Hedgehog" } }
)
```

### Setting group properties

Setting group properties in our Elixir SDK is slightly more complicated than it is in other SDKs because we don't support auxiliary/conveniency methods yet. You can, however, achieve the same behavior by triggering a `$groupidentify` event manually

```elixir
Posthog.capture(
  "$groupidentify",
  "user_123",
  %{
    "$group_type": "organization",
    "$group_key": "orgid_12345",
    "$group_set": %{ "group_property_key": "group_property_value" }
  }
)
```

### Feature Flags
>>>>>>> 44b47bf7

Carrying `distinct_id` around all the time might not be the most convenient
approach, so `PostHog` lets you store it and other properties in a _context_.
The context is stored in the `Logger` metadata, and PostHog will automatically
attach these properties to any events you capture with `PostHog.capture/3`, as long as they
happen in the same process.

```elixir
iex> PostHog.set_context(%{distinct_id: "distinct_id_of_the_user"})
iex> PostHog.capture("page_opened")
```

You can scope context by event name. In this case, it will only be attached to a specific event:

```elixir
iex> PostHog.set_event_context("sensitive_event", %{"$process_person_profile": false})
```

You can always inspect the context:

```elixir
iex> PostHog.get_context()
%{distinct_id: "distinct_id_of_the_user"}
iex> PostHog.get_event_context("sensitive_event")
%{distinct_id: "distinct_id_of_the_user", "$process_person_profile": true}
```

## Feature Flags

`PostHog.FeatureFlags.check/2` is the main function for checking a feature flag.

```elixir
# Simple boolean feature flag
iex> PostHog.FeatureFlags.check("example-feature-flag-1", "user123")
{:ok, true}

# Note how it automatically sets `$feature/example-feature-flag-1` property in the context
iex> PostHog.get_context()
%{"$feature/example-feature-flag-1" => true}

# It will attempt to take distinct_id from the context if it's not provided
iex> PostHog.set_context(%{distinct_id: "user123"})
:ok
iex> PostHog.FeatureFlags.check("example-feature-flag-1")
{:ok, true}

# You can also pass a map with body parameters that will be sent to the /flags API as-is
iex> PostHog.FeatureFlags.check("example-feature-flag-1", %{distinct_id: "user123", groups: %{group_type: "group_id"}})
{:ok, true}

# It returns variant if it's set
iex> PostHog.FeatureFlags.check("example-feature-flag-2", "user123")
{:ok, "variant2"}

# Returns error if feature flag doesn't exist
iex> PostHog.FeatureFlags.check("example-feature-flag-3", "user123")
{:error, %PostHog.UnexpectedResponseError{message: "Feature flag example-feature-flag-3 was not found in the response", response: ...}}
```

If you're feeling adventurous and/or is simply writing a script you can use the `PostHog.FeatureFlags.check!/2` helper instead and it will return a boolean or raise an error.

```elixir
# Simple boolean feature flag
iex> PostHog.FeatureFlags.check!("example-feature-flag-1", "user123")
true

# Works for variants too
iex> PostHog.FeatureFlags.check!("example-feature-flag-2", "user123")
"variant2"


# Raises error if feature flag doesn't exist
iex> PostHog.FeatureFlags.check!("example-feature-flag-3", "user123")
** (PostHog.UnexpectedResponseError) Feature flag example-feature-flag-3 was not found in the response
```

## Error Tracking

Error Tracking is enabled by default.

![](assets/error-tracking-screenshot.png)

You can always disable it by setting `enable_error_tracking` to false:

```elixir
config :posthog, enable_error_tracking: false
```

## Multiple PostHog Projects

If your app works with multiple PostHog projects, PostHog can accommodate you. For
setup instructions, consult the [advanced configuration guide](guides/advanced-configuration.md).

## Developing locally

You should be able to fetch dependencies and run tests right away:

```
mix deps.get
mix test
```

To run integration test suite that sends real events to the API:

1. Create a test PostHog project and obtain an API key.
2. Create `config/integration.exs` config that will be used for integration tests:

```
cp config/integration.example.exs config/integration.exs
```

3. Put API key into `config/integration.exs`
4. Run integration tests

```
mix test --only integration
```

If you want to play with PostHog events in IEx, you'll need to create
`config/dev.exs` and configure your dev instance to your liking. Here a
minimal example:

```elixir
import Config

config :posthog,
  public_url: "https://us.i.posthog.com",
  api_key: "phc_XXXX"
```<|MERGE_RESOLUTION|>--- conflicted
+++ resolved
@@ -30,40 +30,11 @@
 
 ```elixir
 config :posthog,
-<<<<<<< HEAD
   enable: true,
   enable_error_tracking: true,
-  public_url: "https://us.i.posthog.com",
+  public_url: "https://us.i.posthog.com", # Or `https://eu.posthog.com` or your self-hosted PostHog instance URL
   api_key: "phc_my_api_key",
   in_app_otp_apps: [:my_app]
-=======
-  json_library: Jason,   # Default JSON parser (optional)
-  enabled_capture: true, # Whether to enable PostHog tracking (optional, defaults to true)
-  http_client: Posthog.HTTPClient.Hackney,  # Default HTTP client (optional)
-  http_client_opts: [    # HTTP client options (optional)
-    timeout: 5_000,      # Request timeout in milliseconds (default: 5_000)
-    retries: 3,          # Number of retries on failure (default: 3)
-    retry_delay: 1_000   # Delay between retries in milliseconds (default: 1_000)
-  ]
-```
-
-### HTTP Client Configuration
-
-The library uses Hackney as the default HTTP client, but you can configure its behavior or even swap it for a different implementation by simply implementing the `Posthog.HTTPClient` behavior:
-
-```elixir
-# config/config.exs
-config :posthog,
-  # Use a different HTTP client implementation
-  http_client: MyCustomHTTPClient,
-
-  # Configure HTTP client options
-  http_client_opts: [
-    timeout: 10_000,   # 10 seconds timeout
-    retries: 5,        # 5 retries
-    retry_delay: 2_000 # 2 seconds between retries
-  ]
->>>>>>> 44b47bf7
 ```
 
 For test environment, you want to enable test_mode:
@@ -117,39 +88,7 @@
 })
 ```
 
-<<<<<<< HEAD
 ## Context
-=======
-### Setting person properties
-
-Setting person properties in our Elixir SDK is slightly more complicated than it is in other SDKs because we don't support auxiliary/conveniency methods yet. You can, however, achieve the same behavior by triggering a `$set` event manually
-
-```elixir
-Posthog.capture(
-  "$set",
-  "user_123",
-  %{ "$set": %{ firstName: "Max", lastName: "The Hedgehog" } }
-)
-```
-
-### Setting group properties
-
-Setting group properties in our Elixir SDK is slightly more complicated than it is in other SDKs because we don't support auxiliary/conveniency methods yet. You can, however, achieve the same behavior by triggering a `$groupidentify` event manually
-
-```elixir
-Posthog.capture(
-  "$groupidentify",
-  "user_123",
-  %{
-    "$group_type": "organization",
-    "$group_key": "orgid_12345",
-    "$group_set": %{ "group_property_key": "group_property_value" }
-  }
-)
-```
-
-### Feature Flags
->>>>>>> 44b47bf7
 
 Carrying `distinct_id` around all the time might not be the most convenient
 approach, so `PostHog` lets you store it and other properties in a _context_.
